package gorm

import (
	"fmt"
	"reflect"
	"time"
)

type commonDialect struct{}

func (commonDialect) BinVar(i int) string {
	return "$$" // ?
}

func (commonDialect) SupportLastInsertId() bool {
	return true
}

func (commonDialect) HasTop() bool {
	return false
}

func (commonDialect) SqlTag(value reflect.Value, size int, autoIncrease bool) string {
	switch value.Kind() {
	case reflect.Bool:
		return "BOOLEAN"
	case reflect.Int, reflect.Int8, reflect.Int16, reflect.Int32, reflect.Uint, reflect.Uint8, reflect.Uint16, reflect.Uint32, reflect.Uintptr:
		if autoIncrease {
			return "INTEGER AUTO_INCREMENT"
		}
		return "INTEGER"
	case reflect.Int64, reflect.Uint64:
		if autoIncrease {
			return "BIGINT AUTO_INCREMENT"
		}
		return "BIGINT"
	case reflect.Float32, reflect.Float64:
		return "FLOAT"
	case reflect.String:
		if size > 0 && size < 65532 {
			return fmt.Sprintf("VARCHAR(%d)", size)
		}
		return "VARCHAR(65532)"
	case reflect.Struct:
		if _, ok := value.Interface().(time.Time); ok {
			return "TIMESTAMP"
		}
	default:
		if _, ok := value.Interface().([]byte); ok {
			if size > 0 && size < 65532 {
				return fmt.Sprintf("BINARY(%d)", size)
			}
			return "BINARY(65532)"
		}
	}
	panic(fmt.Sprintf("invalid sql type %s (%s) for commonDialect", value.Type().Name(), value.Kind().String()))
}

func (commonDialect) ReturningStr(tableName, key string) string {
	return ""
}

func (commonDialect) SelectFromDummyTable() string {
	return ""
}

func (commonDialect) Quote(key string) string {
	return fmt.Sprintf(`"%s"`, key)
}

func (c commonDialect) HasTable(scope *Scope, tableName string) bool {
	var (
		count        int
		databaseName = c.CurrentDatabase(scope)
	)
<<<<<<< HEAD
	c.CurrentDatabase(scope, &databaseName)
	c.RawScanInt(scope, &count, "SELECT count(*) FROM INFORMATION_SCHEMA.TABLES WHERE table_name = ? AND table_schema = ?", tableName, databaseName)
=======
	scope.NewDB().Raw("SELECT count(*) FROM INFORMATION_SCHEMA.TABLES WHERE table_name = ? AND table_schema = ?", tableName, databaseName).Row().Scan(&count)
>>>>>>> beeb040c
	return count > 0
}

func (c commonDialect) HasColumn(scope *Scope, tableName string, columnName string) bool {
	var (
		count        int
		databaseName = c.CurrentDatabase(scope)
	)
<<<<<<< HEAD
	c.CurrentDatabase(scope, &databaseName)
	c.RawScanInt(scope, &count, "SELECT count(*) FROM INFORMATION_SCHEMA.COLUMNS WHERE table_schema = ? AND table_name = ? AND column_name = ?", databaseName, tableName, columnName)
=======
	scope.NewDB().Raw("SELECT count(*) FROM INFORMATION_SCHEMA.COLUMNS WHERE table_schema = ? AND table_name = ? AND column_name = ?", databaseName, tableName, columnName).Row().Scan(&count)
>>>>>>> beeb040c
	return count > 0
}

func (c commonDialect) HasIndex(scope *Scope, tableName string, indexName string) bool {
	var count int
	c.RawScanInt(scope, &count, "SELECT count(*) FROM INFORMATION_SCHEMA.STATISTICS where table_name = ? AND index_name = ?", tableName, indexName)
	return count > 0
}

func (commonDialect) RemoveIndex(scope *Scope, indexName string) {
	scope.Err(scope.NewDB().Exec(fmt.Sprintf("DROP INDEX %v ON %v", indexName, scope.QuotedTableName())).Error)
}

// RawScanInt scans the first column of the first row into the `scan' int pointer.
// This function captures raw query errors and propagates them to the original scope.
func (commonDialect) RawScanInt(scope *Scope, scanPtr *int, query string, args ...interface{}) {
	scope.Err(scope.NewDB().Raw(query, args...).Row().Scan(scanPtr))
}

// RawScanString scans the first column of the first row into the `scan' string pointer.
// This function captures raw query errors and propagates them to the original scope.
func (commonDialect) RawScanString(scope *Scope, scanPtr *string, query string, args ...interface{}) {
	scope.Err(scope.NewDB().Raw(query, args...).Row().Scan(scanPtr))
}

func (commonDialect) CurrentDatabase(scope *Scope) (name string) {
	scope.Err(scope.NewDB().Raw("SELECT DATABASE()").Row().Scan(&name))
	return
}<|MERGE_RESOLUTION|>--- conflicted
+++ resolved
@@ -73,12 +73,7 @@
 		count        int
 		databaseName = c.CurrentDatabase(scope)
 	)
-<<<<<<< HEAD
-	c.CurrentDatabase(scope, &databaseName)
 	c.RawScanInt(scope, &count, "SELECT count(*) FROM INFORMATION_SCHEMA.TABLES WHERE table_name = ? AND table_schema = ?", tableName, databaseName)
-=======
-	scope.NewDB().Raw("SELECT count(*) FROM INFORMATION_SCHEMA.TABLES WHERE table_name = ? AND table_schema = ?", tableName, databaseName).Row().Scan(&count)
->>>>>>> beeb040c
 	return count > 0
 }
 
@@ -87,12 +82,7 @@
 		count        int
 		databaseName = c.CurrentDatabase(scope)
 	)
-<<<<<<< HEAD
-	c.CurrentDatabase(scope, &databaseName)
 	c.RawScanInt(scope, &count, "SELECT count(*) FROM INFORMATION_SCHEMA.COLUMNS WHERE table_schema = ? AND table_name = ? AND column_name = ?", databaseName, tableName, columnName)
-=======
-	scope.NewDB().Raw("SELECT count(*) FROM INFORMATION_SCHEMA.COLUMNS WHERE table_schema = ? AND table_name = ? AND column_name = ?", databaseName, tableName, columnName).Row().Scan(&count)
->>>>>>> beeb040c
 	return count > 0
 }
 
